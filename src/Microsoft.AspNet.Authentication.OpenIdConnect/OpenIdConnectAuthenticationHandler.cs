﻿// Copyright (c) Microsoft Open Technologies, Inc. All rights reserved.
// Licensed under the Apache License, Version 2.0. See License.txt in the project root for license information.

using System;
using System.Globalization;
using System.IdentityModel.Tokens;
using System.IO;
using System.Linq;
using System.Security.Claims;
using System.Threading.Tasks;
using Microsoft.AspNet.Authentication.Notifications;
using Microsoft.AspNet.Http;
using Microsoft.AspNet.Http.Authentication;
using Microsoft.Framework.Logging;
using Microsoft.IdentityModel.Protocols;

namespace Microsoft.AspNet.Authentication.OpenIdConnect
{
    /// <summary>
    /// A per-request authentication handler for the OpenIdConnectAuthenticationMiddleware.
    /// </summary>
    public class OpenIdConnectAuthenticationHandler : AuthenticationHandler<OpenIdConnectAuthenticationOptions>
    {
        private const string NonceProperty = "N";
        private const string UriSchemeDelimiter = "://";
        private OpenIdConnectConfiguration _configuration;

        private string CurrentUri
        {
            get
            {
                return Request.Scheme +
                       UriSchemeDelimiter +
                       Request.Host +
                       Request.PathBase +
                       Request.Path +
                       Request.QueryString;
            }
        }

        protected override void ApplyResponseGrant()
        {
            ApplyResponseGrantAsync().GetAwaiter().GetResult();
        }

        /// <summary>
        /// Handles Signout
        /// </summary>
        /// <returns></returns>
        protected override async Task ApplyResponseGrantAsync()
        {
            var signout = SignOutContext;
            if (signout != null)
            {
                if (_configuration == null && Options.ConfigurationManager != null)
                {
                    _configuration = await Options.ConfigurationManager.GetConfigurationAsync(Context.RequestAborted);
                }

                var openIdConnectMessage = new OpenIdConnectMessage()
                {
                    IssuerAddress = _configuration == null ? string.Empty : (_configuration.EndSessionEndpoint ?? string.Empty),
                    RequestType = OpenIdConnectRequestType.LogoutRequest,
                };

                // Set End_Session_Endpoint in order:
                // 1. properties.Redirect
                // 2. Options.PostLogoutRedirectUri
                var properties = new AuthenticationProperties(signout.Properties);
                if (!string.IsNullOrEmpty(properties.RedirectUri))
                {
                    openIdConnectMessage.PostLogoutRedirectUri = properties.RedirectUri;
                }
                else if (!string.IsNullOrWhiteSpace(Options.PostLogoutRedirectUri))
                {
                    openIdConnectMessage.PostLogoutRedirectUri = Options.PostLogoutRedirectUri;
                }

                var notification = new RedirectToIdentityProviderNotification<OpenIdConnectMessage, OpenIdConnectAuthenticationOptions>(Context, Options)
                {
                    ProtocolMessage = openIdConnectMessage
                };

                await Options.Notifications.RedirectToIdentityProvider(notification);

                if (!notification.HandledResponse)
                {
                    var redirectUri = notification.ProtocolMessage.CreateLogoutRequestUrl();
                    if (!Uri.IsWellFormedUriString(redirectUri, UriKind.Absolute))
                    {
                        Logger.LogWarning(Resources.OIDCH_0051_RedirectUriLogoutIsNotWellFormed, redirectUri);
                    }

                    Response.Redirect(redirectUri);
                }
            }
        }

        protected override void ApplyResponseChallenge()
        {
            ApplyResponseChallengeAsync().GetAwaiter().GetResult();
        }

        /// <summary>
        /// Responds to a 401 Challenge. Sends an OpenIdConnect message to the 'identity authority' to obtain an identity.
        /// </summary>
        /// <returns></returns>
        /// <remarks>Uses log id's OIDCH-0026 - OIDCH-0050, next num: 37</remarks>
        protected override async Task ApplyResponseChallengeAsync()
        {
            Logger.LogDebug(Resources.OIDCH_0026_ApplyResponseChallengeAsync, this.GetType());

            if (ShouldConvertChallengeToForbidden())
            {
                Logger.LogDebug(Resources.OIDCH_0027_401_ConvertedTo_403);
                Response.StatusCode = 403;
                return;
            }

            if (Response.StatusCode != 401)
            {
                Logger.LogDebug(Resources.OIDCH_0028_StatusCodeNot401, Response.StatusCode);
                return;
            }

            // When Automatic should redirect on 401 even if there wasn't an explicit challenge.
            if (ChallengeContext == null && !Options.AutomaticAuthentication)
            {
                Logger.LogDebug(Resources.OIDCH_0029_ChallengeContextEqualsNull);
                return;
            }

            // order for local RedirectUri
            // 1. challenge.Properties.RedirectUri
            // 2. CurrentUri if Options.DefaultToCurrentUriOnRedirect is true)
            AuthenticationProperties properties;
            if (ChallengeContext == null)
            {
                properties = new AuthenticationProperties();
            }
            else
            {
                properties = new AuthenticationProperties(ChallengeContext.Properties);
            }

            if (!string.IsNullOrWhiteSpace(properties.RedirectUri))
            {
                Logger.LogDebug(Resources.OIDCH_0030_Using_Properties_RedirectUri, properties.RedirectUri);
            }
            else if (Options.DefaultToCurrentUriOnRedirect)
            {
                Logger.LogDebug(Resources.OIDCH_0032_UsingCurrentUriRedirectUri, CurrentUri);
                properties.RedirectUri = CurrentUri;
            }

            if (!string.IsNullOrWhiteSpace(Options.RedirectUri))
            {
                Logger.LogDebug(Resources.OIDCH_0031_Using_Options_RedirectUri, Options.RedirectUri);
            }

            // When redeeming a 'code' for an AccessToken, this value is needed
            if (!string.IsNullOrWhiteSpace(Options.RedirectUri))
            {
                properties.Items.Add(OpenIdConnectAuthenticationDefaults.RedirectUriUsedForCodeKey, Options.RedirectUri);
            }

            if (_configuration == null && Options.ConfigurationManager != null)
            {
                _configuration = await Options.ConfigurationManager.GetConfigurationAsync(Context.RequestAborted);
            }

            var message = new OpenIdConnectMessage
            {
                ClientId = Options.ClientId,
                IssuerAddress = _configuration?.AuthorizationEndpoint ?? string.Empty,
                RedirectUri = Options.RedirectUri,
                // [brentschmaltz] - #215 this should be a property on RedirectToIdentityProviderNotification not on the OIDCMessage.
                RequestType = OpenIdConnectRequestType.AuthenticationRequest,
                Resource = Options.Resource,
                ResponseMode = Options.ResponseMode,
                ResponseType = Options.ResponseType,
                Scope = Options.Scope,
<<<<<<< HEAD
=======
                State = OpenIdConnectAuthenticationDefaults.AuthenticationPropertiesKey + "=" + UrlEncoder.UrlEncode(Options.StateDataFormat.Protect(properties))
>>>>>>> 63fc18b9
            };

            if (Options.ProtocolValidator.RequireNonce)
            {
                message.Nonce = Options.ProtocolValidator.GenerateNonce();
            }

            var redirectToIdentityProviderNotification = new RedirectToIdentityProviderNotification<OpenIdConnectMessage, OpenIdConnectAuthenticationOptions>(Context, Options)
            {
                AuthenticationProperties = properties,
                ProtocolMessage = message
            };

            await Options.Notifications.RedirectToIdentityProvider(redirectToIdentityProviderNotification);
            if (redirectToIdentityProviderNotification.HandledResponse)
            {
                Logger.LogInformation(Resources.OIDCH_0034_RedirectToIdentityProviderNotificationHandledResponse);
                return;
            }
            else if (redirectToIdentityProviderNotification.Skipped)
            {
                Logger.LogInformation(Resources.OIDCH_0035_RedirectToIdentityProviderNotificationSkipped);
                return;
            }

            if (!string.IsNullOrWhiteSpace(message.Nonce))
            {
                if (Options.NonceCache != null)
                {
                    if (!Options.NonceCache.TryAddNonce(message.Nonce))
                    {
                        Logger.LogError(Resources.OIDCH_0033_TryAddNonceFailed, message.Nonce);
                        throw new OpenIdConnectProtocolException(string.Format(CultureInfo.InvariantCulture, Resources.OIDCH_0033_TryAddNonceFailed, message.Nonce));
                    }
                }
                else
                {
                    WriteNonceCookie(message.Nonce);
                }
            }

            // if user set add to state.
            if (string.IsNullOrWhiteSpace(redirectToIdentityProviderNotification.ProtocolMessage.State))
            {
                redirectToIdentityProviderNotification.ProtocolMessage.State = OpenIdConnectAuthenticationDefaults.AuthenticationPropertiesKey + "=" + Uri.EscapeDataString(Options.StateDataFormat.Protect(properties));
            }
            else
            {
                redirectToIdentityProviderNotification.ProtocolMessage.State += "&" + OpenIdConnectAuthenticationDefaults.AuthenticationPropertiesKey + "=" + Uri.EscapeDataString(Options.StateDataFormat.Protect(properties));
            }

            string redirectUri = redirectToIdentityProviderNotification.ProtocolMessage.CreateAuthenticationRequestUrl();
            if (!Uri.IsWellFormedUriString(redirectUri, UriKind.Absolute))
            {
                Logger.LogWarning(Resources.OIDCH_0036_UriIsNotWellFormed, redirectUri);
            }

            Logger.LogDebug(Resources.OIDCH_0037_RedirectUri, redirectUri);

            Response.Redirect(redirectUri);
        }

        protected override AuthenticationTicket AuthenticateCore()
        {
            return AuthenticateCoreAsync().GetAwaiter().GetResult();
        }

        /// <summary>
        /// Invoked to process incoming OpenIdConnect messages.
        /// </summary>
        /// <returns>An <see cref="AuthenticationTicket"/> if successful.</returns>
        /// <remarks>Uses log id's OIDCH-0000 - OIDCH-0025</remarks>
        protected override async Task<AuthenticationTicket> AuthenticateCoreAsync()
        {
            Logger.LogDebug(Resources.OIDCH_0000_AuthenticateCoreAsync, this.GetType());

            // Allow login to be constrained to a specific path. Need to make this runtime configurable.
            if (Options.CallbackPath.HasValue && Options.CallbackPath != (Request.PathBase + Request.Path))
            {
                return null;
            }

            OpenIdConnectMessage message = null;

            // assumption: if the ContentType is "application/x-www-form-urlencoded" it should be safe to read as it is small.
            if (string.Equals(Request.Method, "POST", StringComparison.OrdinalIgnoreCase)
              && !string.IsNullOrWhiteSpace(Request.ContentType)
              // May have media/type; charset=utf-8, allow partial match.
              && Request.ContentType.StartsWith("application/x-www-form-urlencoded", StringComparison.OrdinalIgnoreCase)
              && Request.Body.CanRead)
            {
                var form = await Request.ReadFormAsync();
                Request.Body.Seek(0, SeekOrigin.Begin);
                message = new OpenIdConnectMessage(form);
            }

            if (message == null)
            {
                return null;
            }

            try
            {
                if (Logger.IsEnabled(LogLevel.Debug))
                {
                    Logger.LogDebug(Resources.OIDCH_0001_MessageReceived, message.BuildRedirectUrl());
                }

                var messageReceivedNotification =
                    new MessageReceivedNotification<OpenIdConnectMessage, OpenIdConnectAuthenticationOptions>(Context, Options)
                    {
                        ProtocolMessage = message
                    };

                await Options.Notifications.MessageReceived(messageReceivedNotification);
                if (messageReceivedNotification.HandledResponse)
                {
                    Logger.LogInformation(Resources.OIDCH_0002_MessageReceivedNotificationHandledResponse);
                    return messageReceivedNotification.AuthenticationTicket;
                }

                if (messageReceivedNotification.Skipped)
                {
                    Logger.LogInformation(Resources.OIDCH_0003_MessageReceivedNotificationSkipped);
                    return null;
                }

                // runtime always adds state, if we don't find it OR we failed to 'unprotect' it this is not a message we should process.
                if (string.IsNullOrWhiteSpace(message.State))
                {
                    Logger.LogError(Resources.OIDCH_0004_MessageStateIsNullOrWhiteSpace);
                    return null;
                }

                var properties = GetPropertiesFromState(message.State);
                if (properties == null)
                {
                    Logger.LogError(Resources.OIDCH_0005_MessageStateIsInvalid);
                    return null;
                }

                // devs will need to hook AuthenticationFailedNotification to avoid having 'raw' runtime errors displayed to users.
                if (!string.IsNullOrWhiteSpace(message.Error))
                {
                   Logger.LogError(Resources.OIDCH_0006_MessageErrorNotNull, message.Error);
                    throw new OpenIdConnectProtocolException(string.Format(CultureInfo.InvariantCulture, Resources.OIDCH_0006_MessageErrorNotNull, message.Error));
                }

                AuthenticationTicket ticket = null;
                JwtSecurityToken jwt = null;

                if (_configuration == null && Options.ConfigurationManager != null)
                {
                    Logger.LogDebug(Resources.OIDCH_0007_UpdatingConfiguration);
                    _configuration = await Options.ConfigurationManager.GetConfigurationAsync(Context.RequestAborted);
                }

                // OpenIdConnect protocol allows a Code to be received without the id_token
                if (!string.IsNullOrWhiteSpace(message.IdToken))
                {
                    Logger.LogDebug(Resources.OIDCH_0020_IdTokenReceived, message.IdToken);
                    var securityTokenReceivedNotification =
                        new SecurityTokenReceivedNotification<OpenIdConnectMessage, OpenIdConnectAuthenticationOptions>(Context, Options)
                        {
                            ProtocolMessage = message
                        };

                    await Options.Notifications.SecurityTokenReceived(securityTokenReceivedNotification);
                    if (securityTokenReceivedNotification.HandledResponse)
                    {
                        Logger.LogInformation(Resources.OIDCH_0008_SecurityTokenReceivedNotificationHandledResponse);
                        return securityTokenReceivedNotification.AuthenticationTicket;
                    }

                    if (securityTokenReceivedNotification.Skipped)
                    {
                        Logger.LogInformation(Resources.OIDCH_0009_SecurityTokenReceivedNotificationSkipped);
                        return null;
                    }

                    // Copy and augment to avoid cross request race conditions for updated configurations.
                    var validationParameters = Options.TokenValidationParameters.Clone();
                    if (_configuration != null)
                    {
                        if (string.IsNullOrWhiteSpace(validationParameters.ValidIssuer))
                        {
                            validationParameters.ValidIssuer = _configuration.Issuer;
                        }
                        else if (!string.IsNullOrWhiteSpace(_configuration.Issuer))
                        {
                            validationParameters.ValidIssuers = validationParameters.ValidIssuers?.Concat(new[] { _configuration.Issuer }) ?? new[] { _configuration.Issuer };
                        }

                        validationParameters.IssuerSigningKeys = validationParameters.IssuerSigningKeys?.Concat(_configuration.SigningKeys) ?? _configuration.SigningKeys;
                    }

                    SecurityToken validatedToken = null;
                    ClaimsPrincipal principal = null;
                    foreach (var validator in Options.SecurityTokenValidators)
                    {
                        if (validator.CanReadToken(message.IdToken))
                        {
                            principal = validator.ValidateToken(message.IdToken, validationParameters, out validatedToken);
                            jwt = validatedToken as JwtSecurityToken;
                            if (jwt == null)
                            {
                                Logger.LogError(Resources.OIDCH_0010_ValidatedSecurityTokenNotJwt, validatedToken?.GetType());
                                throw new InvalidOperationException(string.Format(CultureInfo.InvariantCulture, Resources.OIDCH_0010_ValidatedSecurityTokenNotJwt, validatedToken?.GetType()));
                            }
                        }
                    }

                    if (validatedToken == null)
                    {
                        Logger.LogError(Resources.OIDCH_0011_UnableToValidateToken, message.IdToken);
                        throw new InvalidOperationException(string.Format(CultureInfo.InvariantCulture, Resources.OIDCH_0011_UnableToValidateToken, message.IdToken));
                    }

                    ticket = new AuthenticationTicket(principal, properties, Options.AuthenticationScheme);
                    if (!string.IsNullOrWhiteSpace(message.SessionState))
                    {
                        ticket.Properties.Items[OpenIdConnectSessionProperties.SessionState] = message.SessionState;
                    }

                    if (_configuration != null && !string.IsNullOrWhiteSpace(_configuration.CheckSessionIframe))
                    {
                        ticket.Properties.Items[OpenIdConnectSessionProperties.CheckSessionIFrame] = _configuration.CheckSessionIframe;
                    }

                    // Rename?
                    if (Options.UseTokenLifetime)
                    {
                        var issued = validatedToken.ValidFrom;
                        if (issued != DateTime.MinValue)
                        {
                            ticket.Properties.IssuedUtc = issued;
                        }

                        var expires = validatedToken.ValidTo;
                        if (expires != DateTime.MinValue)
                        {
                            ticket.Properties.ExpiresUtc = expires;
                        }
                    }

                    var securityTokenValidatedNotification =
                        new SecurityTokenValidatedNotification<OpenIdConnectMessage, OpenIdConnectAuthenticationOptions>(Context, Options)
                        {
                            AuthenticationTicket = ticket,
                            ProtocolMessage = message
                        };

                    await Options.Notifications.SecurityTokenValidated(securityTokenValidatedNotification);
                    if (securityTokenValidatedNotification.HandledResponse)
                    {
                        Logger.LogInformation(Resources.OIDCH_0012_SecurityTokenValidatedNotificationHandledResponse);
                        return securityTokenValidatedNotification.AuthenticationTicket;
                    }

                    if (securityTokenValidatedNotification.Skipped)
                    {
                        Logger.LogInformation(Resources.OIDCH_0013_SecurityTokenValidatedNotificationSkipped);
                        return null;
                    }

                    string nonce = jwt.Payload.Nonce;
                    if (Options.NonceCache != null)
                    {
                        // if the nonce cannot be removed, it was used
                        if (!Options.NonceCache.TryRemoveNonce(nonce))
                        {
                            nonce = null;
                        }
                    }
                    else
                    {
                        nonce = ReadNonceCookie(nonce);
                    }

                    var protocolValidationContext = new OpenIdConnectProtocolValidationContext
                    {
                        AuthorizationCode = message.Code,
                        Nonce = nonce, 
                    };

                    Options.ProtocolValidator.Validate(jwt, protocolValidationContext);
                }

                if (message.Code != null)
                {
                    Logger.LogDebug(Resources.OIDCH_0014_CodeReceived, message.Code);
                    if (ticket == null)
                    {
                        ticket = new AuthenticationTicket(properties, Options.AuthenticationScheme);
                    }

                    var authorizationCodeReceivedNotification = new AuthorizationCodeReceivedNotification(Context, Options)
                    {
                        AuthenticationTicket = ticket,
                        Code = message.Code,
                        JwtSecurityToken = jwt,
                        ProtocolMessage = message,
                        RedirectUri = ticket.Properties.Items.ContainsKey(OpenIdConnectAuthenticationDefaults.RedirectUriUsedForCodeKey) ?
                                      ticket.Properties.Items[OpenIdConnectAuthenticationDefaults.RedirectUriUsedForCodeKey] : string.Empty,
                    };

                    await Options.Notifications.AuthorizationCodeReceived(authorizationCodeReceivedNotification);
                    if (authorizationCodeReceivedNotification.HandledResponse)
                    {
                        Logger.LogInformation(Resources.OIDCH_0015_CodeReceivedNotificationHandledResponse);
                        return authorizationCodeReceivedNotification.AuthenticationTicket;
                    }

                    if (authorizationCodeReceivedNotification.Skipped)
                    {
                        Logger.LogInformation(Resources.OIDCH_0016_CodeReceivedNotificationSkipped);
                        return null;
                    }
                }

                return ticket;
            }
            catch (Exception exception)
            {
                Logger.LogError(Resources.OIDCH_0017_ExceptionOccurredWhileProcessingMessage, exception);

                // Refresh the configuration for exceptions that may be caused by key rollovers. The user can also request a refresh in the notification.
                if (Options.RefreshOnIssuerKeyNotFound && exception.GetType().Equals(typeof(SecurityTokenSignatureKeyNotFoundException)))
                {
                    Options.ConfigurationManager.RequestRefresh();
                }

                var authenticationFailedNotification =
                    new AuthenticationFailedNotification<OpenIdConnectMessage, OpenIdConnectAuthenticationOptions>(Context, Options)
                    {
                        ProtocolMessage = message,
                        Exception = exception
                    };

                await Options.Notifications.AuthenticationFailed(authenticationFailedNotification);
                if (authenticationFailedNotification.HandledResponse)
                {
                    Logger.LogInformation(Resources.OIDCH_0018_AuthenticationFailedNotificationHandledResponse);
                    return authenticationFailedNotification.AuthenticationTicket;
                }

                if (authenticationFailedNotification.Skipped)
                {
                    Logger.LogInformation(Resources.OIDCH_0019_AuthenticationFailedNotificationSkipped);
                    return null;
                }

                throw;
            }
        }

        /// <summary>
        /// Adds the nonce to <see cref="HttpResponse.Cookies"/>.
        /// </summary>
        /// <param name="nonce">the nonce to remember.</param>
        /// <remarks><see cref="HttpResponse.Cookies.Append"/>is called to add a cookie with the name: 'OpenIdConnectAuthenticationDefaults.Nonce + <see cref="OpenIdConnectAuthenticationOptions.StringDataFormat.Protect"/>(nonce)'.
        /// The value of the cookie is: "N".</remarks>
        private void WriteNonceCookie(string nonce)
        {
            if (string.IsNullOrWhiteSpace(nonce))
            {
                throw new ArgumentNullException("nonce");
            }

            Response.Cookies.Append(
                OpenIdConnectAuthenticationDefaults.CookieNoncePrefix + Options.StringDataFormat.Protect(nonce),
                NonceProperty,
                new CookieOptions
                {
                    HttpOnly = true,
                    Secure = Request.IsHttps
                });
        }

        /// <summary>
        /// Searches <see cref="HttpRequest.Cookies"/> for a matching nonce.
        /// </summary>
        /// <param name="nonce">the nonce that we are looking for.</param>
        /// <returns>echos 'nonce' if a cookie is found that matches, null otherwise.</returns>
        /// <remarks>Examine <see cref="HttpRequest.Cookies.Keys"/> that start with the prefix: 'OpenIdConnectAuthenticationDefaults.Nonce'. 
        /// <see cref="OpenIdConnectAuthenticationOptions.StringDataFormat.Unprotect"/> is used to obtain the actual 'nonce'. If the nonce is found, then <see cref="HttpResponse.Cookies.Delete"/> is called.</remarks>
        private string ReadNonceCookie(string nonce)
        {
            if (nonce == null)
            {
                return null;
            }

            foreach (var nonceKey in Request.Cookies.Keys)
            {
                if (nonceKey.StartsWith(OpenIdConnectAuthenticationDefaults.CookieNoncePrefix))
                {
                    try
                    {
                        var nonceDecodedValue = Options.StringDataFormat.Unprotect(nonceKey.Substring(OpenIdConnectAuthenticationDefaults.CookieNoncePrefix.Length, nonceKey.Length - OpenIdConnectAuthenticationDefaults.CookieNoncePrefix.Length));
                        if (nonceDecodedValue == nonce)
                        {
                            var cookieOptions = new CookieOptions
                            {
                                HttpOnly = true,
                                Secure = Request.IsHttps
                            };

                            Response.Cookies.Delete(nonceKey, cookieOptions);
                            return nonce;
                        }
                    }
                    catch (Exception ex)
                    {
                        Logger.LogWarning("Failed to un-protect the nonce cookie.", ex);
                    }
                }
            }

            return null;
        }

        private AuthenticationProperties GetPropertiesFromState(string state)
        {
            // assume a well formed query string: <a=b&>OpenIdConnectAuthenticationDefaults.AuthenticationPropertiesKey=kasjd;fljasldkjflksdj<&c=d>
            var startIndex = 0;
            if (string.IsNullOrWhiteSpace(state) || (startIndex = state.IndexOf(OpenIdConnectAuthenticationDefaults.AuthenticationPropertiesKey, StringComparison.Ordinal)) == -1)
            {
                return null;
            }

            var authenticationIndex = startIndex + OpenIdConnectAuthenticationDefaults.AuthenticationPropertiesKey.Length;
            if (authenticationIndex == -1 || authenticationIndex == state.Length || state[authenticationIndex] != '=')
            {
                return null;
            }

            // scan rest of string looking for '&'
            authenticationIndex++;
            var endIndex = state.Substring(authenticationIndex, state.Length - authenticationIndex).IndexOf("&", StringComparison.Ordinal);

            // -1 => no other parameters are after the AuthenticationPropertiesKey
            if (endIndex == -1)
            {
                return Options.StateDataFormat.Unprotect(Uri.UnescapeDataString(state.Substring(authenticationIndex).Replace('+', ' ')));
            }
            else
            {
                return Options.StateDataFormat.Unprotect(Uri.UnescapeDataString(state.Substring(authenticationIndex, endIndex).Replace('+', ' ')));
            }
        }

        /// <summary>
        /// Calls InvokeReplyPathAsync
        /// </summary>
        /// <returns>True if the request was handled, false if the next middleware should be invoked.</returns>
        public override Task<bool> InvokeAsync()
        {
            return InvokeReplyPathAsync();
        }

        private async Task<bool> InvokeReplyPathAsync()
        {
            var ticket = await AuthenticateAsync();
            if (ticket != null)
            {
                if (ticket.Principal != null)
                {
                    Request.HttpContext.Authentication.SignIn(Options.SignInScheme, ticket.Principal, ticket.Properties);
                }

                // Redirect back to the original secured resource, if any.
                if (!string.IsNullOrWhiteSpace(ticket.Properties.RedirectUri))
                {
                    Response.Redirect(ticket.Properties.RedirectUri);
                    return true;
                }
            }

            return false;
        }
    }
}<|MERGE_RESOLUTION|>--- conflicted
+++ resolved
@@ -179,11 +179,7 @@
                 Resource = Options.Resource,
                 ResponseMode = Options.ResponseMode,
                 ResponseType = Options.ResponseType,
-                Scope = Options.Scope,
-<<<<<<< HEAD
-=======
-                State = OpenIdConnectAuthenticationDefaults.AuthenticationPropertiesKey + "=" + UrlEncoder.UrlEncode(Options.StateDataFormat.Protect(properties))
->>>>>>> 63fc18b9
+                Scope = Options.Scope
             };
 
             if (Options.ProtocolValidator.RequireNonce)
